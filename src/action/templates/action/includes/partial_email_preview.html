{% load i18n %}
<div class="js-action-preview-form">
  <div class="modal-header">
    <button type="button" class="close" data-dismiss="modal" aria-label="Close">
      <span aria-hidden="true">&times;</span>
    </button>
<<<<<<< HEAD
    <h4 class="modal-title">{% trans 'Email Preview' %} {{ index }}</h4>
=======
    <h4 class="modal-title">Email Preview {{ index }} of {{ n_items }}</h4>
>>>>>>> 484529e7
  </div>
  <div class="modal-body text-center">
    <button type="button"
            class="btn btn-info js-action-preview-prv"
            data-url="{% url 'action:email_preview' action.id prv %}">
      <span class="glyphicon glyphicon-chevron-left"></span>
    </button>
    <button type="button" class="btn btn-default" data-dismiss="modal">{% trans 'Close' %}</button>
    <button type="button" class="btn btn-info js-action-preview-nxt"
            data-url="{% url 'action:email_preview' action.id nxt %}">
      <span class="glyphicon glyphicon-chevron-right"></span>
    </button>
  </div>
<<<<<<< HEAD
  <div class="modal-body"
       style="text-align: left; border: solid 1px black;margin: 0 2ex 0 2ex;">
    <strong>{% trans 'Subject:' %}</strong> {{ prelude }}
=======
  <div class="modal-body" style="text-align: left; border: solid 1px black;margin: 0 2ex 0 2ex;">
    <strong>Subject:</strong> {{ prelude }}
>>>>>>> 484529e7
  </div>
  <div class="modal-body" style="text-align: left; border: solid 1px black;margin: 0 2ex 2ex 2ex;">
    {{ action_content }}
  </div>
<<<<<<< HEAD
  <div class="modal-body"
       style="text-align: left; border: solid 1px black;margin: 0 2ex 2ex 2ex;">
    {% if show_values %}<strong>{% trans 'Values:' %}</strong> {{ show_values }}{% endif %}
=======
  <div class="modal-body" style="text-align: left; border: solid 1px black;margin: 0 2ex 2ex 2ex;">
    {% if show_values %}<strong>Values:</strong> {{ show_values }}{% endif %}
>>>>>>> 484529e7
  </div>
</div>
<|MERGE_RESOLUTION|>--- conflicted
+++ resolved
@@ -4,11 +4,7 @@
     <button type="button" class="close" data-dismiss="modal" aria-label="Close">
       <span aria-hidden="true">&times;</span>
     </button>
-<<<<<<< HEAD
-    <h4 class="modal-title">{% trans 'Email Preview' %} {{ index }}</h4>
-=======
-    <h4 class="modal-title">Email Preview {{ index }} of {{ n_items }}</h4>
->>>>>>> 484529e7
+    <h4 class="modal-title">{% blocktrans %}Email Preview {{ index }} of {{ n_items }}</h4>
   </div>
   <div class="modal-body text-center">
     <button type="button"
@@ -22,25 +18,13 @@
       <span class="glyphicon glyphicon-chevron-right"></span>
     </button>
   </div>
-<<<<<<< HEAD
-  <div class="modal-body"
-       style="text-align: left; border: solid 1px black;margin: 0 2ex 0 2ex;">
+  <div class="modal-body" style="text-align: left; border: solid 1px black;margin: 0 2ex 0 2ex;">
     <strong>{% trans 'Subject:' %}</strong> {{ prelude }}
-=======
-  <div class="modal-body" style="text-align: left; border: solid 1px black;margin: 0 2ex 0 2ex;">
-    <strong>Subject:</strong> {{ prelude }}
->>>>>>> 484529e7
   </div>
   <div class="modal-body" style="text-align: left; border: solid 1px black;margin: 0 2ex 2ex 2ex;">
     {{ action_content }}
   </div>
-<<<<<<< HEAD
-  <div class="modal-body"
-       style="text-align: left; border: solid 1px black;margin: 0 2ex 2ex 2ex;">
+  <div class="modal-body" style="text-align: left; border: solid 1px black;margin: 0 2ex 2ex 2ex;">
     {% if show_values %}<strong>{% trans 'Values:' %}</strong> {{ show_values }}{% endif %}
-=======
-  <div class="modal-body" style="text-align: left; border: solid 1px black;margin: 0 2ex 2ex 2ex;">
-    {% if show_values %}<strong>Values:</strong> {{ show_values }}{% endif %}
->>>>>>> 484529e7
   </div>
 </div>

# -*- coding: utf-8 -*-
from __future__ import unicode_literals, print_function

from celery.task.control import inspect
from django.contrib import messages
from django.contrib.auth.decorators import user_passes_test
from django.core.exceptions import ObjectDoesNotExist
from django.db.models import Q
from django.shortcuts import redirect, render
<<<<<<< HEAD
from django.utils.translation import ugettext_lazy as _
=======
from django.urls import reverse
>>>>>>> 69e88a08

import logs.ops
from action.models import Action
from action.views_action import preview_response
from ontask.permissions import is_instructor
from ontask.tasks import send_email_messages
from workflow.ops import get_workflow
from .forms import EmailActionForm


@user_passes_test(is_instructor)
def request_data(request, pk):
    """
    Request data to send emails. Form asking for subject line, email column,
    etc.
    :param request: HTTP request (GET)
    :param pk: Action key
    :return:
    """

    # Get the action attached to this request
    try:
        action = Action.objects.filter(
            Q(workflow__user=request.user) |
            Q(workflow__shared=request.user)).distinct().get(pk=pk)
    except ObjectDoesNotExist:
        return redirect('workflow:index')

    workflow = get_workflow(request, action.workflow.id)
    if not workflow:
        return redirect('workflow:index')

    # Create the form to ask for the email subject and other information
    form = EmailActionForm(request.POST or None,
                           column_names=workflow.get_column_names())

    # Verify that celery is running!
    celery_stats = None
    try:
        celery_stats = inspect().stats()
    except Exception as e:
        pass
    # If the stats are empty, celery is not running.
    if not celery_stats:
        messages.error(
            request,
            'Unable to send emails due to a misconfiguration. '
            'Ask your system administrator to enable email queueing.')
        return redirect(reverse('action:index'))

    # Process the GET or invalid
    if request.method == 'GET' or not form.is_valid():
        # Get the number of rows from the action
        filter_c = action.conditions.filter(is_filter=True).first()
        num_msgs = filter_c.n_rows_selected if filter_c else -1
        if num_msgs == -1:
            # There is no filter in the action, so take the number of rows
            num_msgs = workflow.nrows

        # Render the form
        return render(request,
                      'action/request_email_data.html',
                      {'action': action,
                       'num_msgs': num_msgs,
                       'form': form})

    # Requet is a POST and is valid
    subject = form.cleaned_data['subject']
    email_column = form.cleaned_data['email_column']
    cc_email = [x.strip() for x in form.cleaned_data['cc_email'].split(',')
                if x]
    bcc_email = [x.strip() for x in form.cleaned_data['bcc_email'].split(',')
                 if x]
    send_confirmation = form.cleaned_data['send_confirmation']
    track_read = form.cleaned_data['track_read']

    # Log the event
    log_id = logs.ops.put(request.user,
                          'schedule_email_execute',
                          action.workflow,
                          {'action': action.name,
                           'action_id': action.id,
                           'subject': subject,
                           'email_column': email_column,
                           'cc_email': cc_email,
                           'bcc_email': bcc_email,
                           'send_confirmation': send_confirmation,
                           'track_read': track_read,
                           'status': 'pre-execution'})

    # Send the emails!
    send_email_messages.delay(request.user.id,
                              action.id,
                              form.cleaned_data['subject'],
                              form.cleaned_data['email_column'],
                              request.user.email,
                              cc_email,
                              bcc_email,
                              send_confirmation,
                              track_read,
                              log_id)

    # If the export has been requested, go there and send it as
    # response
    context = {'log_id': log_id}
    if form.cleaned_data['export_wf']:
        context['download'] = True

    # Successful processing.
    return render(request,
                  'action/email_done.html',
                  context)


@user_passes_test(is_instructor)
def preview(request, pk, idx):
    """
    HTML request and the primary key of an action to preview one of its
    instances. The request must provide and additional parameter idx to
    denote which instance to show.

    :param request: HTML request object
    :param pk: Primary key of the an action for which to do the preview
    :param idx: Index of the element to preview
    :return:
    """

    subject_content = request.GET.get('subject_content',
                                      _('THE SUBJECT WILL BE INSERTED HERE'))
    return preview_response(
        request,
        pk,
        idx,
        'action/includes/partial_email_preview.html',
        subject_content)

    # This function is redundant, but I thought I could include here the
    # subject, but it is too soon in the workflow and it is still unsubmitted.<|MERGE_RESOLUTION|>--- conflicted
+++ resolved
@@ -7,11 +7,8 @@
 from django.core.exceptions import ObjectDoesNotExist
 from django.db.models import Q
 from django.shortcuts import redirect, render
-<<<<<<< HEAD
 from django.utils.translation import ugettext_lazy as _
-=======
 from django.urls import reverse
->>>>>>> 69e88a08
 
 import logs.ops
 from action.models import Action
@@ -58,8 +55,8 @@
     if not celery_stats:
         messages.error(
             request,
-            'Unable to send emails due to a misconfiguration. '
-            'Ask your system administrator to enable email queueing.')
+            _('Unable to send emails due to a misconfiguration. '
+            'Ask your system administrator to enable email queueing.'))
         return redirect(reverse('action:index'))
 
     # Process the GET or invalid

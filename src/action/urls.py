--- conflicted
+++ resolved
@@ -50,30 +50,25 @@
     # Nuke the action
     path('<int:pk>/delete/', views_action.delete_action, name='delete'),
 
-<<<<<<< HEAD
-    # Run action
-    path('<int:pk>/run/', views_action.run, name='run'),
-=======
     # Run EMAIL action
-    url(r'^(?P<pk>\d+)/run_email/$',
-        views_out.run_email_action,
-        name='run_email_action'),
+    path('<int:pk>/run_email/',
+         views_out.run_email_action,
+         name='run_email_action'),
 
     # Run ZIP action
-    url(r'^(?P<pk>\d+)/run_zip/$',
-        views_out.run_zip_action,
-        name='run_zip_action'),
+    path('<int:pk>/run_zip/',
+         views_out.run_zip_action,
+         name='run_zip_action'),
 
     # Run JSON action
-    url(r'^(?P<pk>\d+)/run_json/$',
-        views_out.run_json_action,
-        name='run_json_action'),
+    path('<int:pk>/run_json/',
+         views_out.run_json_action,
+         name='run_json_action'),
 
     # Run action IN
-    url(r'^(?P<pk>\d+)/run_action_in/$',
+    path('<int:pk>/run_action_in/',
         views_action.run_action_in,
         name='run_action_in'),
->>>>>>> 88d0c399
 
     #
     # Personalised text and JSON action steps
@@ -81,16 +76,11 @@
     path('item_filter/',
         views_out.run_action_item_filter,
         name='item_filter'),
-<<<<<<< HEAD
 
     path('email_done/', views_out.run_email_action_done, name='email_done'),
+    path('zip_done/', views_out.run_zip_action_done, name='zip_done'),
+    url('zip_export/', views_out.action_zip_export, name='zip_export'),
     path('json_done/', views_out.json_done, name='json_done'),
-=======
-    url(r'^email_done/$', views_out.run_email_action_done, name='email_done'),
-    url(r'^zip_done/$', views_out.run_zip_action_done, name='zip_done'),
-    url(r'^zip_export/$', views_out.action_zip_export, name='zip_export'),
-    url(r'^json_done/$', views_out.json_done, name='json_done'),
->>>>>>> 88d0c399
 
     #
     # ACTION IN EDIT PAGE

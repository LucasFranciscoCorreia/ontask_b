{% extends 'base.html' %}
{% load i18n %}
{% load ontask_tags %}
{% load static %}
{% load crispy_forms_tags %}
{% load widget_tweaks %}
{% block title %}{{ block.super }}{% trans 'Schedule Action Execution' %}{% endblock %}
<<<<<<< HEAD
=======
{% block scripts %}
  <script src="{% static 'action/js/action.js' %}?v={% ontask_version %}"></script>
{% endblock scripts %}
>>>>>>> cae27ae5
{% block extrahead %}
  <link href="//cdnjs.cloudflare.com/ajax/libs/eonasdan-bootstrap-datetimepicker/4.17.47/css/bootstrap-datetimepicker.min.css" rel="stylesheet">
{% endblock extrahead %}
{% block scripts %}
  <script src="//cdn.bootcss.com/moment.js/2.17.1/moment-with-locales.min.js"></script>
  <script src="//cdnjs.cloudflare.com/ajax/libs/eonasdan-bootstrap-datetimepicker/4.17.47/js/bootstrap-datetimepicker.min.js"></script>
  <script src="{% static 'action/js/action.js' %}{% otv %}"></script>
{% endblock scripts %}
{% block container %}
  <div align="center" class="container" id="email-schedule-send">
    <h1 class="page-header">{% trans 'Schedule Action Execution' %}</h1>
    <div class="container">
      <p>{% blocktrans with n=now %}Time now is {{ n }}{% endblocktrans %}</p>
      <p class="lead">{% blocktrans %}Action: {{ action.name }}{% endblocktrans %}</p>
      <form action="" method="post">
        {% csrf_token %}
        {{ form|crispy }}
        <div style="margin: 1ex 0 1ex 0;">
          <a type="button" class="btn btn-default"
             href="{% url 'scheduler:index' %}" style="margin-right:2ex;"> {% trans 'Cancel' %}
          </a>
          <button type="Submit" name="Submit" value="Send"
                  style="margin-right:2ex;"
                  class="btn btn-primary">{% trans 'Next' %}</button>
        </div>
      </form>
    </div>
  </div>
{% endblock container %}




<|MERGE_RESOLUTION|>--- conflicted
+++ resolved
@@ -5,12 +5,7 @@
 {% load crispy_forms_tags %}
 {% load widget_tweaks %}
 {% block title %}{{ block.super }}{% trans 'Schedule Action Execution' %}{% endblock %}
-<<<<<<< HEAD
-=======
-{% block scripts %}
   <script src="{% static 'action/js/action.js' %}?v={% ontask_version %}"></script>
-{% endblock scripts %}
->>>>>>> cae27ae5
 {% block extrahead %}
   <link href="//cdnjs.cloudflare.com/ajax/libs/eonasdan-bootstrap-datetimepicker/4.17.47/css/bootstrap-datetimepicker.min.css" rel="stylesheet">
 {% endblock extrahead %}

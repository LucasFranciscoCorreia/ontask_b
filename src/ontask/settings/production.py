# -*- coding: utf-8 -*-
from __future__ import unicode_literals

import logging.config

from .base import *  # NOQA

# For security and performance reasons, DEBUG is turned off
DEBUG = False
TEMPLATES[0]['OPTIONS'].update({'debug': False})

# Must mention ALLOWED_HOSTS in production!
ALLOWED_HOSTS = [os.environ['DOMAIN_NAME']]

# Additional middleware introduced by debug toolbar
<<<<<<< HEAD
MIDDLEWARE  += (
   'django.middleware.security.SecurityMiddleware',)
=======
MIDDLEWARE_CLASSES += ('django.middleware.security.SecurityMiddleware',)
>>>>>>> 3a5401c8

#
# Security features
#
SESSION_COOKIE_SECURE = True
CSRF_COOKIE_SECURE = True
SECURE_HSTS_SECONDS = 31536000
SECURE_CONTENT_TYPE_NOSNIFF = True
SECURE_BROWSER_XSS_FILTER = True
SECURE_SSL_REDIRECT = True
SECURE_HSTS_INCLUDE_SUBDOMAINS = True
SECURE_HSTS_PRELOAD = True

#
# Folder to scan for plugins
#
DATAOPS_PLUGIN_DIRECTORY = os.path.join(PROJECT_PATH, 'plugins')

# Cache the templates in memory for speed-up
loaders = [
    ('django.template.loaders.cached.Loader', [
        'django.template.loaders.filesystem.Loader',
        'django.template.loaders.app_directories.Loader',
    ]),
]

TEMPLATES[0]['OPTIONS'].update({"loaders": loaders})
TEMPLATES[0].update({"APP_DIRS": False})

# Define STATIC_ROOT for the collectstatic command
STATIC_ROOT = join(BASE_DIR(), '..', 'site', 'static')

# Log everything to the logs directory at the top
LOGFILE_ROOT = join(dirname(BASE_DIR()), 'logs')

# Reset logging
LOGGING_CONFIG = None
LOGGING = {
    'version': 1,
    'disable_existing_loggers': False,
    'formatters': {
        'verbose': {
            'format': "[%(asctime)s] %(levelname)s [%(pathname)s:%(lineno)s] %(message)s",
            'datefmt': "%d/%b/%Y %H:%M:%S"
        },
        'simple': {
            'format': '%(levelname)s %(message)s'
        },
    },
    'handlers': {
        'proj_log_file': {
            'level': 'DEBUG',
            'class': 'logging.FileHandler',
            'filename': join(LOGFILE_ROOT, 'project.log'),
            'formatter': 'verbose'
        },
        'script_log_file': {
            'level': 'DEBUG',
            'class': 'logging.FileHandler',
            'filename': join(LOGFILE_ROOT, 'script.log'),
            'formatter': 'verbose'
        },
        'celery_log_file': {
            'level': 'DEBUG',
            'class': 'logging.FileHandler',
            'filename': join(LOGFILE_ROOT, 'celery.log'),
            'formatter': 'verbose'
        },
        'console': {
            'level': 'DEBUG',
            'class': 'logging.StreamHandler',
            'formatter': 'simple'
        }
    },
    'loggers': {
        'django': {
            'handlers': ['django_log_file'],
            'propagate': True,
            'level': 'ERROR',
        },
        'project': {
            'handlers': ['proj_log_file'],
            'level': 'ERROR',
        },
        'django.request': {
            'handlers': ['proj_log_file'],
            'level': 'ERROR',
            'propagate': True,
        },
        'scripts': {
            'handlers': ['script_log_file'],
            'propagate': True,
            'level': 'DEBUG',
        },
        'celery_execution': {
            'handlers': ['celery_log_file'],
            'propagate': True,
            'level': 'DEBUG',
        },
        'django.security.DisallowedHost': {
            'handlers': ['proj_log_file'],
            'propagate': True,
            'level': 'DEBUG',
        },
        'django_auth_lti.backends': {
            'handlers': ['proj_log_file'],
            'level': 'DEBUG',
        },
        'django_auth_lti.middleware_patched': {
            'handlers': ['proj_log_file'],
            'level': 'DEBUG',
        },
    }
}

logging.config.dictConfig(LOGGING)<|MERGE_RESOLUTION|>--- conflicted
+++ resolved
@@ -13,12 +13,7 @@
 ALLOWED_HOSTS = [os.environ['DOMAIN_NAME']]
 
 # Additional middleware introduced by debug toolbar
-<<<<<<< HEAD
-MIDDLEWARE  += (
-   'django.middleware.security.SecurityMiddleware',)
-=======
 MIDDLEWARE_CLASSES += ('django.middleware.security.SecurityMiddleware',)
->>>>>>> 3a5401c8
 
 #
 # Security features

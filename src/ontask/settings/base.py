--- conflicted
+++ resolved
@@ -16,12 +16,8 @@
 import environ
 from celery.schedules import crontab
 from django.contrib import messages
-<<<<<<< HEAD
-from django.core.urlresolvers import reverse_lazy
+from django.urls import reverse_lazy
 from django.utils.translation import ugettext_lazy as _
-=======
-from django.urls import reverse_lazy
->>>>>>> 69e88a08
 
 # import ldap
 # from django_auth_ldap.config import (

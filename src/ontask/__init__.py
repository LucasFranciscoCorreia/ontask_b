# -*- coding: utf-8 -*-
"""
Basic functions and definitions used all over the platform.
"""
from __future__ import unicode_literals, print_function, absolute_import

<<<<<<< HEAD
__version__ = 'B.2.7.3'
=======
from ontask.celery import app as celery_app

__all__ = ['celery_app']

from django.utils.translation import ugettext_lazy as _

__version__ = 'B.2.8.0'
>>>>>>> fe97bda6


def is_legal_name(val):
    """
    Function to check if a string is a valid column name, attribute name or
    condition name.

    These are the characters that have been found to be problematic with
    these names and the responsible for these anomalies:

    - " Provokes a db error when handling the templates due to the encoding
      produced by the text editor.

    - ' String delimiter, python messes around with it and it is too complex to
        handle all possible cases and translations.

    In principle, arbitrary combinations of the following symbols should be
    handle by OnTask::

      !#$%&()*+,-./:;<=>?@[\]^_`{|}~

    :param val: String with the column name
    :return: String with a message suggesting changes, or None if string correct

    """

    if "'" in val:
        return _("The symbol ' cannot be used in the column name.")

    if '"' in val:
        return _('The symbol " cannot be used in the column name.')

    return None


def fix_pctg_in_name(val):
    """
    Function that escapes a value for SQL processing (replacing % by double %%)
    :param val: Value to escape
    :return: Escaped value
    """
    return val.replace('%', '%%')


class OntaskException(Exception):
    """
    Generic class in OnTask for our own exception
    """

    def __init__(self, msg, value):
        self.msg = msg
        self.value = value

    def __str__(self):
        return repr(self.value)
<|MERGE_RESOLUTION|>--- conflicted
+++ resolved
@@ -4,9 +4,6 @@
 """
 from __future__ import unicode_literals, print_function, absolute_import
 
-<<<<<<< HEAD
-__version__ = 'B.2.7.3'
-=======
 from ontask.celery import app as celery_app
 
 __all__ = ['celery_app']
@@ -14,7 +11,6 @@
 from django.utils.translation import ugettext_lazy as _
 
 __version__ = 'B.2.8.0'
->>>>>>> fe97bda6
 
 
 def is_legal_name(val):

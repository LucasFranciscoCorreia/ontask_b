# -*- coding: utf-8 -*-
from __future__ import unicode_literals, print_function

from django.apps import AppConfig
from django.utils.translation import ugettext_lazy as _


class ProfileConfig(AppConfig):
    name = "profiles"
    verbose_name = _('User Profiles')

    def ready(self):
        # Needed so that the signal registration is done
<<<<<<< HEAD
        pass
=======
        from . import signals  # noqa
>>>>>>> 11ea08a3
<|MERGE_RESOLUTION|>--- conflicted
+++ resolved
@@ -11,8 +11,4 @@
 
     def ready(self):
         # Needed so that the signal registration is done
-<<<<<<< HEAD
-        pass
-=======
-        from . import signals  # noqa
->>>>>>> 11ea08a3
+        from . import signals  # noqa
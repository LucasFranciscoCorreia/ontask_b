--- conflicted
+++ resolved
@@ -74,12 +74,8 @@
 
     path('column_add/', column_views.column_add, name='column_add'),
 
-<<<<<<< HEAD
-    path('question_add/', column_views.column_add, name='question_add'),
-=======
-    url(r'^(?P<pk>\d+)/question_add/$', column_views.column_add,
+    path('<int:pk>/question_add/', column_views.column_add, name='question_add'),
         name='question_add'),
->>>>>>> 57d65b05
 
     path('formula_column_add',
          column_views.formula_column_add,

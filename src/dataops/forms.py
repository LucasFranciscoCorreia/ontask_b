--- conflicted
+++ resolved
@@ -315,15 +315,9 @@
                     for i in range(len(self.column_names))]
 
         # Check if at least a unique column has been selected
-<<<<<<< HEAD
-        both_lists = zip(upload_list, self.is_key)
-        if not any([a and b for a, b in both_lists]):
-            raise forms.ValidationError(_l('No unique column specified'),
-=======
         if not any([a and b and c
                     for a, b, c in zip(upload_list, self.is_key, keep_key)]):
-            raise forms.ValidationError('No unique column specified',
->>>>>>> 158c3537
+            raise forms.ValidationError(_l('No unique column specified'),
                                         code='invalid')
 
 

# -*- coding: utf-8 -*-
from __future__ import unicode_literals, print_function

import pandas as pd
from django.contrib.auth.decorators import user_passes_test
from django.shortcuts import redirect, render, reverse
from django.utils.html import format_html
from django.views.decorators.cache import cache_page
import django_tables2 as tables

import logs.ops
from dataops import pandas_db, ops
from ontask.permissions import is_instructor
from workflow.ops import get_workflow
from .forms import RowFilterForm, RowForm, field_prefix
from .models import PluginRegistry
from .plugin_manager import refresh_plugin_data


class PluginRegistryTable(tables.Table):
    name = tables.Column(
        attrs={'th': {'style': 'text-align:center;vertical-align:middle;'},
               'td': {'style': 'text-align:center;vertical-align:middle;'}},
        verbose_name=str('Name')
    )

    modified = tables.DateTimeColumn(
        attrs={'th': {'style': 'text-align:center;vertical-align:middle;'},
               'td': {'style': 'text-align:center;vertical-align:middle;'}},
        verbose_name='Last modified'
    )

    description_txt = tables.Column(
        attrs={'th': {'style': 'text-align:center;vertical-align:middle;'},
               'td': {'style': 'text-align:center;vertical-align:middle;'}},
        verbose_name=str('Description')
    )

    def __init__(self, data, *args, **kwargs):
        super(PluginRegistryTable, self).__init__(data, *args, **kwargs)

    def render_name(self, record):
        return format_html(
            """<a href="{0}">{1}</a>""".format(
                reverse('dataops:plugin_invoke',
                        kwargs={'pk': record.id}),
                record.name
            )
        )

    class Meta:
        model = PluginRegistry

        fields = ('name', 'description_txt', 'modified')

        sequence = ('name', 'description_txt', 'modified')

        exclude = ('id', 'num_column_input_from', 'num_column_input_to')

        attrs = {
            'class': 'table display',
            'id': 'item-table'
        }

        row_attrs = {
            'style': 'text-align:center;'
        }


@user_passes_test(is_instructor)
def dataops(request):
    # Get the workflow that is being used
    workflow = get_workflow(request)
    if not workflow:
        return redirect('workflow:index')

    # Traverse the plugin folder and refresh the db content.
    refresh_plugin_data(request, workflow)

    table = PluginRegistryTable(PluginRegistry.objects.all(), orderable=False)
    # RequestConfig(request, paginate={'per_page': 15}).configure(table)

    return render(request, 'dataops/data_ops.html', {'table': table})


@cache_page(60 * 15)
@user_passes_test(is_instructor)
def uploadmerge(request):
    return render(request, 'dataops/uploadmerge.html', {})


@cache_page(60 * 15)
@user_passes_test(is_instructor)
def transform(request):
    # Get the workflow that is being used
    workflow = get_workflow(request)
    if not workflow:
        return redirect('workflow:index')

    # Traverse the plugin folder and refresh the db content.
    refresh_plugin_data(request, workflow)

    table = PluginRegistryTable(PluginRegistry.objects.all(),
                                orderable=False)

    return render(request, 'dataops/transform.html', {'table': table})


@user_passes_test(is_instructor)
def row_filter(request):
    # Get the workflow object
    workflow = get_workflow(request)
    if not workflow:
        return redirect('workflow:index')

    # Add to context for rendering the title
    context = {'workflow': workflow,
               'cancel_url': reverse('dataops:list')}

    # If the workflow does not have any rows, there is no point on doing this.
    if workflow.nrows == 0:
        return render(request, 'dataops/row_filter.html', context)

    # Fetch the information for the search form regardless
    form = RowFilterForm(request.POST or None, workflow=workflow)
    # This form is always rendered, so it is included in the context anyway
    context['form'] = form

    if request.method == 'POST':
        if request.POST.get('submit') == 'update':
            # This is the case in which the row is updated
            row_form = RowForm(request.POST, workflow=workflow)
            if row_form.is_valid() and row_form.has_changed():
                # Update content in the DB

                set_fields = []
                set_values = []
                where_field = None
                where_value = None
                log_payload = []
                # Create the SET name = value part of the query
                for name, is_unique in zip(row_form.col_names,
                                           row_form.col_unique):
                    value = row_form.cleaned_data[name]
                    if is_unique:
                        if not where_field:
                            # Remember one unique key for selecting the row
                            where_field = name
                            where_value = value
                        continue

                    set_fields.append(name)
                    set_values.append(value)
                    log_payload.append((name, value))

                pandas_db.update_row(workflow.id,
                                     set_fields,
                                     set_values,
                                     [where_field],
                                     [where_value])

                # Log the event
                logs.ops.put(request.user,
                             'matrixrow_update',
                             workflow,
                             {'id': workflow.id,
                              'name': workflow.name,
                              'new_values': log_payload})

                # Change is done.
        else:
            if form.is_valid():
                # Request is a POST of the SEARCH (first form)
                where_field = []
                where_value = []
                for name in form.key_names:
                    value = form.cleaned_data[name]
                    if value:
                        # Remember the value of the key
                        where_field = name
                        where_value = value
                        break

                # Get the row from the matrix
                rows = pandas_db.execute_select_on_table(workflow.id,
                                                         [where_field],
                                                         [where_value])

                if len(rows) == 1:
                    # A single row has been selected. Create and pre-populate
                    # the update form
                    row_form = RowForm(None,
                                       workflow=workflow,
                                       initial_values=list(rows[0]))
                    context['row_form'] = row_form
                else:
                    form.add_error(None, 'No data found with the given keys')

    return render(request, 'dataops/row_filter.html', context)


@user_passes_test(is_instructor)
def row_update(request):
    """
    Receives a POST request to update a row in the data table
    :param request: Request object with all the data.
    :return:
    """

    # If there is no workflow object, go back to the index
    workflow = get_workflow(request)
    if not workflow:
        return redirect('workflow:index')

    # If the workflow has no data, something went wrong, go back to the
<<<<<<< HEAD
    # main dataops page
=======
    # dataops home
>>>>>>> cbb493b7
    if workflow.nrows == 0:
        return redirect('dataops:list')

    # Get the pair key,value to fetch the row from the table
    update_key = request.GET.get('update_key', None)
    update_val = request.GET.get('update_val', None)

    if not update_key or not update_val:
        # Malformed request
        return render(request, 'error.html',
                      {'message': 'Unable to update table row'})

    # Get the rows from the table
    rows = pandas_db.execute_select_on_table(workflow.id,
                                             [update_key],
                                             [update_val])

    # This method can only be invoked through a POST operation
    if request.method == 'GET':
        # Get the row form and render the page
        row_form = RowForm(None,
                           workflow=workflow,
                           initial_values=list(rows[0]))

        return render(request,
                      'dataops/row_filter.html',
                      {'workflow': workflow,
                       'row_form': row_form,
                       'cancel_url': reverse('table:display')})

    # This is A POST request

    # Initialise the form
    row_form = RowForm(request.POST,
                       workflow=workflow,
                       initial_values=list(rows[0]))

    # If the form was not valid, something went wrong
    if not row_form.is_valid():
        return redirect('dataops:rowupdate')

    # Create the query to update the row
    set_fields = []
    set_values = []
    columns = workflow.get_columns()
    unique_names = [c.name for c in columns if c.is_key]
    unique_field = None
    unique_value = None
    log_payload = []
    for idx, col in enumerate(columns):
        value = row_form.cleaned_data[field_prefix + '%s' % idx]
        set_fields.append(col.name)
        set_values.append(value)
        log_payload.append((col.name, str(value)))

        if not unique_field and col.name in unique_names:
            unique_field = col.name
            unique_value = value

    # If there is no unique key, something went wrong.
    if not unique_field:
        raise Exception('Key value not found when updating row')

    pandas_db.update_row(workflow.id,
                         set_fields,
                         set_values,
                         [unique_field],
                         [unique_value])

    # Log the event
    logs.ops.put(request.user,
                 'tablerow_update',
                 workflow,
                 {'id': workflow.id,
                  'name': workflow.name,
                  'new_values': log_payload})

    return redirect('table:display')


@user_passes_test(is_instructor)
def row_create(request):
    """
    Receives a POST request to create a new row in the data table
    :param request: Request object with all the data.
    :return:
    """

    # If there is no workflow object, go back to the index
    workflow = get_workflow(request)
    if not workflow:
        return redirect('workflow:index')

    # If the workflow has no data, the operation should not be allowed
    if workflow.nrows == 0:
        return redirect('dataops:list')

    # Create the form
    form = RowForm(request.POST or None, workflow=workflow)

    if request.method == 'POST':

        # If the form is valid proceed with the operation
        if form.is_valid():
            # Create the query to update the row
            columns = workflow.get_columns()
            column_names = [c.name for c in columns]
            field_name = field_prefix + '%s'
            row_vals = [form.cleaned_data[field_name % idx]
                        for idx in range(len(columns))]

            # Load the existing df from the db
            df = pandas_db.load_from_db(workflow.id)

            # Perform the row addition in the DF first
            # df2 = pd.DataFrame([[5, 6], [7, 8]], columns=list('AB'))
            # df.append(df2, ignore_index=True)
            new_row = pd.DataFrame([row_vals], columns=column_names)
            df = df.append(new_row, ignore_index=True)

            # Verify that the unique columns remain unique
            for ucol in [c for c in columns if c.is_key]:
                if not ops.is_unique_column(df[ucol.name]):
                    form.add_error(
                        ucol.name,
                        'Value in column ' + ucol.name + ' is in another row.' +
                        ' It must be different to maintain Key property'
                    )
                    return render(request,
                                  'dataops/row_create.html',
                                  {'workflow': workflow,
                                   'form': form,
                                   'cancel_url': reverse('table:display')})

            # Restore the dataframe to the DB
            ops.store_dataframe_in_db(df, workflow.id)

            # Log the event
            log_payload = zip(column_names, row_vals)
            logs.ops.put(request.user,
                         'tablerow_create',
                         workflow,
                         {'id': workflow.id,
                          'name': workflow.name,
                          'new_values': log_payload})

            # Done. Back to the table view
            return redirect('table:display')

    return render(request,
                  'dataops/row_create.html',
                  {'workflow': workflow,
                   'form': form,
                   'cancel_url': reverse('table:display')})<|MERGE_RESOLUTION|>--- conflicted
+++ resolved
@@ -213,11 +213,7 @@
         return redirect('workflow:index')
 
     # If the workflow has no data, something went wrong, go back to the
-<<<<<<< HEAD
     # main dataops page
-=======
-    # dataops home
->>>>>>> cbb493b7
     if workflow.nrows == 0:
         return redirect('dataops:list')
 

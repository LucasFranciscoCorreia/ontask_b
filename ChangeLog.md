<<<<<<< HEAD
## 

### Added 

- The presence of a question in a survey can be controlled by a condition. Surveys now have conditions that can be assigned to questions.

- Support to deploy a development server using docker (Issue #81)

- Timeline visualization of action executions. In a single page the timeline of the execution of either all the actions, or a single one.

- Import operation now allows to either provide a workflow name for the import or use the original workflow name (stored in the file).

### Changed

- Batch command for workflow import can now process multiple files (bulk upload of multiple workflows)

- New UI to differentiate between the execution of transformations and of statistical models.

- Refactoring of plugin infrastructure to execute arbitrary transformations and
  models

### Fixed

- Error when taking the conjunction between two queryset and not using distinct
=======
## 4.3.5 (2019-05-06)

### Fixed

- Incorrect column filter when editing (Issue #150)
>>>>>>> fecf3a2b

## 4.3.4 (2019-04-25)

### Fixed

- Internal error while creating/editing shared users

- Error when viewing the scheduled actions

- Error in column operation button to insert formula and random row

## 4.3.3 (2019-04-24)

### Fixed

- Error when evaluating conditions

## 4.3.2 (2019-04-23)

### Fixed

- Error when exporting/importing workflows with luser field

## 4.3.1 (2019-04-22)

### Added

- Preliminary backend functionality to deploy a learner page (still under construction)

- Increase the use of cache for portions of the pages

### Changed

- Import/export operations to improve performance

- Backend management of DB queries to prefetch related relations and improve performance

### Fixed

- Error when creating an empty column of type integer 

- Legacy errors in migrations when handling some models

## 4.3 (2019-04-16)

### Added

- Read S3 buckets with possibility of providing Key/Secret

- Possibility to clone conditions from other actions

- Workflow delete now requires typing workflow name for security reasons

- Steps requiring multiple steps now have numbers at the top of the screen (suggested by University of Auckland's group a while ago)

- Functionality to reset the password (needs email configured) and to remain connected (1 month)

- Color coding to distinguish the type of columns and the type of actions

- Button to preview emails when scheduling an action for future execution

### Changed

- Editor pages to use tabs in more intuitive ways

- Added shadow to a few elements to improve UI 

- Updated dependencies to include supervisor and celery now supporting Python3

- UI using large modals to take advantage of larger screens

- Significant revamp of how the configuration file is structured

- Library dependencies are now aligned and the new version does not require Python 2.7 and 3 at the same time. Only Python 3.

### Fixed

- Incorrect number of entries shown at bottom of column page

- Error when evaluating numeric conditions in the presence of null values

- Focus now goes to the tag with invalid params in plugin execution

- Allowed the configuration of HTML email or text + html email (Issue #140)

- Error allowing a key column to loose this property through a merge (Issue #142)

- Error in serialization handling the new Condition/Column pairs

## 4.2.1 (2019-03-29)

### Changed

- Production configuration file needs USE_SSL=True to use HTTPS

- Updated localization files

## 4.2 (2019-03-27)

### Added

- Export now allows to export a workflow without a data frame

- Detection of personalized texts or JSON objects in which all conditions are false

- Function to show column statistics when creating conditions in personalized
  actions

- New plugin to round numeric column to a number of decimal places

### Fixed

- Bug when handling URL creation for row edition

- Legacy problem with Python3 numpy and pickled data

### Changed

- Upgraded requirements and propagated changes to adapt to Pandas 0.24

- Underlying models to handle conditions and columns in actions (new many to many relation)

- Switched to email_validator to validate email addresses

- Cleaner UI to insert attributes, columns, conditions in actions

## 4.1 (2019-02-27)

### Added

- Possibility of disabling the type of actions available in config file (Issue #112)
  
### Fixed

- Conditions break when renaming them (Issue #128)

- Fixed incorrect highlighting of Workflows link (Issue #127)

- Fixed localization in dataTables using only the URL field

### Changed

- Footer is now sticky to the bottom of the viewport if body is shorter (Issue #121)

- Redesigned the top bar menu to include icons and text (Issue #127)

- Moved contacts and about links only to the Login page (Issue #127)

- Moved the SQL icon in the admin profile to the right of the menu (Issue #127)

## 4.0.1 (2019-02-19)

### Fixed

- Incorrect download of table data into CSV format

- API table upload did not check for presence of key column

### Changed

- Update the chinese i18n

## 4.0 (2019-02-14)

### Fixed

- Various bugs due to the incompatibility with Python3/Django2

### Added

- Support for Python3/Django2

- New type of personalized email actions that send messages using the Canvas API

### Changed

- Datetimepicker widget changed due to incompatibilities with Django 2

- Reviewed the Chinese localization

- Major UI redesign to use more intuitive constructs and better use of screen space

- Migration to Bootstrap 4

## 3.2.1 (2018-11-21)

### Added

- Survey columns now can be queried about their null and not null status.

### Changed

- Significant changes in the documentation (more to come) to provide more activities and details in the tutorial

- Various minor cosmetic changes in the HTML structure of the pages

- Updated the version of QueryBuilder and added localization files

### Fixed

- Randomly populated columns now are guaranteed to have equal numer of elements in each partition (Issue #104)

- Bug when using the Check all box in CSV upload. It was selecting all checkboxes in the page, now only those related to column upload

- Bug allowing a workflow to loose its key column through outer merge operation. 

- Bug preventing the conditions to be clone in the actions

## 3.2.0 (2018-11-12)

### Added

- Personalized actions can now be downloaded in a ZIP with one file per message. Suitable to be used in combination with *Upload multiple feedback files in a ZIP* in [Moodle Assignments](https://docs.moodle.org/35/en/Assignment_settings#Feedback_types) (Issue #96)

### Fixed

- Error when merging data frames with key columns with different name (Issue #103)

- Error preventing the renaming of actions (Issue #101)

### Changed

- Reviewed the Chinese localization

## 3.1.0 (2018-10-31)

### Added

- Initial support for localization to Chinese

## 3.0.4 (2018-10-20)

### Changed

- Cosmetic changes in menu bar to visualise properly in mobile devices.

### Fixed

- Fixed bug that showed the spinner when an invalid field is present in a form

## 3.0.3 (2018-10-16)

### Fixed

- Misleading information shown when flushing a workflow (Iussue #97)

- Fixed bug when merging data frames using the "right" option (Issue #98)

- Fixed bug when loading/dumping dataframes with UTF-8 characters (Issue #99)

## 3.0.2 (2018-10-13)

### Fixed

- Bug preventing questions to be added to the workflow (Issue #95)

- Fixed bug in localization preventing the use of translations

## 3.0.1 (2018-09-25)

### Fixed

- Bug preventing action creation (divergence between debug/production instance)

## 3.0.0 (2018-09-24)

### Added

- Added screen to exclude emails before sending messages (Issue #66)

- Added API entry point to schedule action execution (Issue #53)

- Added operators to filter data if the cell is empty/non empty (Issue #60)

- Added additional code to remove Word markup when copy/pasting (Issue #63)

- Added functionality to create a column with either a random integer 
  (between 1 and a given number) or with a random category value.
  
- Column in action index showing when was the last time an action has been 
  executed (Issue #71) 
  
- EMAIL configuration can now be done through environment variables (Issue #84)

### Changed

- Log objects have been re-encoded to use enumeration types.

- Steps to create the actions have changed. Whe an action is created a set of
  action types are presented (Issue #72)
  
- Significant changes to the UI as suggested by University of Auckland's 
  group (Issue #74, #77):

  - Merged the home page into the login, and the workflow index is now the home
    page
    
  - Simplified the top menu removing the dataops item. It is now part of 
    every main level screen.
    
  - Actions are created now by choosing the type
  
  - New action type to send a JSON object. It will eventually evolve into one
    going through the Oauth2 cycle first.
    
  - Restructuring of the action edit pages.
  
  - Restructuring of the operations shown in the workflow index. 

### Fixed

- Bug preventing the visualisation of the API documentation.

- Fixed bug opening preview in personalized text when number of learners is 
  equal to zero (Issue #70)
  
- Fixed bug that provoked some of the scheduled actions not to be picked 
  (Issue #79)
  
- Replaced all http by https in URLs for libraries (Issue #85)

- Unable to delete filters by users sharing workflows (Issue #86 #87)

- Fixed two errors while evaluating some of the operands in the conditions 
  (Issue #88)
  
- Removed duplicate Middleware (Issue #89)

## 2.8.3 (2018-08-21)

### Changed

- Several UI changes after the review provided by University of Auckland
  
- About and Contacts link in the main page now open in separated windows (2B)
  
### Fixed

- Fixed bug accidentally introduced when committing code.

## 2.8.2 (2018-08-14)

### Fixed

- Fixed celery configuration and bug in email send function

## 2.8.1 (2018-08-11)

### Added

- Surveys can be run directly from the editor (added Run button there)

### Fixed

- Fixed a few bugs related to localisation

## 2.8.0 (2018-08-07)

### Added

- Localization and internationalization support. First language supported, 
  es-ES. There are still a few areas that need polishing, but the bulk of the
  translation is done.
   
- Boolean field in the action-in to request the questions to be shuffled when
  shown to the learners as some surveys suggest (Issue #48)
  
- Function to restrict the values in a column based on the current values. 
  Useful to manage future updates
  
- New folder containing a catalogue of surveys and its corresponding plugins 
  (if applicable)

- Added capacity to retain/forget key columns in the upload/merge steps 
  (Issue #55)
 
- Dashboard now available from the table views (and subviews)

- Script to create users in bulk with a CSV file.

- Functionality to send email now includes CC and BCC fields (Issue #57)

- Possibility to "unmark" a column as key when uploading in CSV (Issue #55)

- Preview screen now shows the value of those variables used when computing 
the personalised message (Issue #47)

### Changed

- Changed configuration scripts to take the environment file name from the 
  environment variable ENV_FILENAME (if it exists). 
  
- Additional parameters in the configuration that are taken from the ENV_FILE
  
- Show questions in Action In editor in the same order in which they are in the 
  workflow 
  
- Configuration of Summernote now precludes the use of drag and drop (Issue #63)

- Preview screen for emails now includes the total number of emails (Issue #64)

### Fixed

- Row dashboard now takes into account the subset of data considered in a view.

- Emails are now sent asynchronously through a queue (Issue #45)
  
- Subject line for emails is now properly processed in the preview it if 
  contains variables like a template (Issue #54)
  
- Fixed incorrect number comparison when providing a range (Issue #49)

- Text in the personalised messages is now processed to remove newlines that 
  break the processing (Issue #44) 
  
- Action out editor no longer allows drag & drop (Issue #25)
  
- Bug when evaluating a condition with the operand "doesn't begin with" (Issue
  #68)
  
- Bug when receiving a large volume of tracking requests (Issue #67)

## 2.7.3 (2018-06-24)

### Fixed

- Bug when checking the lock status of workflows through the API

### Added

- New functionality to check the lock status, lock and unlock workflows 
  through the API
  
### Changed

- Policy to handle workflow locks. If a session tries to access a workflow 
  locked by another session, but with the same user, access is granted. This 
  case occurs when the same account is used from two browsers (or API 
  clients). This policy is adopted because the API authentication is done 
  through Tokens (not sessions), and is needed to maintain workflow locks 
  through consecutive API calls due to the lack of a proper session object.
  
## 2.7.2 (2018-06-19)

### Fixed

- Bug preventing learner data input (Issue #46)

## 2.7.1 (2018-06-15)

### Fixed

- Bug preventing installation from scratch

## 2.7.0 (2018-06-04)

### Added

- Functionality to export and import actions alone. This is very useful to 
  simply transfer a single set of conditions or columns from one workflow to 
  another.
  
- Definition and usage of SQL connections. The definition is only available 
  for the superuser and instructors are allowed to use them in the upload/merge
  page.
 
- Use of plugins. Arbitrary transformations of a subset of the dataframe are 
  now allowed by installing python modules in a specific folder. 

### Changed

- Revamped the structure of the page to edit the action ins.

- Extended and polished documentation

## 2.6.1 (2018-05-23)

### Added

- Platform now notifies with a pop-up one minute before the session user session
  expires (Issue #31)
  
- Arrows in the table view to move columns left and right (issue #33)

### Changed

- Changed the way a merge is reported before the last step. The key columns
  now appear separately if they have different names as they will both 
  survive the merge operation (issue #39)
  
- File name when exporting a workflow now includes a date/time suffix (issue 
  #36)

- Changed HTTP headers to allow Safari to save the workflow with the right 
  extension.
   
- Conditions and filters now show the number of rows that satisfy the 
  specified condition (issue #26)

- Removed the back buttom from the page for learner data submission (issue 
  #27)  

- All columns are selected by default when uploading a new CSV (issue #28)

- Merged the options of tracking an email and adding a column in the table. 
  They are now the same option (issue #35)
  
- Active column label only appears if the column is "Disabled" by date/time 
  (issue #22)
  
- Changed wording in tooltips in the Action Out edit page to offer better 
  guidance to the new user (issue #23)
  
- Changed wording in the buttons to move columns in the workflow (issue #29)

- Excel upload does not have a sheet name by default any more (issue #38)

- Datetimes shown now without the T in between (issue #42)
  
### Fixed

- Merge procedure improved to consider the case where src and dst keys are
  different, but still src key is equal to a column in dst (issue #41)

- CSV download button in table view now correctly narrows the table to the right
  data when using a view (previously, it would download the whole table 
  regardless, issue #34)

- Column picker widget was rendered in an incorrect location (issue #21)   

- Modal windows now opening for all the operations are not closed when clicking
  outside of the area (issue #20)
  
- Fixed glitch when inserting an image in action out after using the modal
  page to edit a condition (issue #32)
  
- Fixed merge procedure to account for the corner case in which the upcoming 
  key column is matched against another existing column with a different name, 
  but the existing data frame does have a column with such name. Example: 
  Existing data frame with columns C1, C2 and C3 (C1 and C2 are keys). New 
  data frame with columns C2 and C4. The merge is done matching C1 in the 
  existing DF and C2 in the new DF. The merge now goes through and C2 is 
  updated accordingly (issue #40)
  
- Fixed how merge operation fails in the presence of NaN appearing in Key 
  columns. The merge operation now has a security check to prevent this from 
  hapenning (issue #41) 
  
## 2.6.0 (2018-05-13) 

### Added

- Possibility to change the order in which columns are shown.

- Download the table as CSV

### Changed

- Major overhaul of the documentation available when merging dataframes. When
  choosing now the merging uption, a figure and corresponding text explains the
  result of the operation.
  
- Preventing the modal window to close when clicking outside of it.

- Simplified the layout for the Action-Out screen

- Changed the name of the Workflow "Rename" button to "Edit"

- Search in tables is now case insensitive.

- End of CSV upload operation now is followed by workflow details screen

- Re-writing of the action-in screen to make it consistent with the rest of
  the application.
  
- Various navigation sequences to reduce the number of clicks

### Fixed

- AND/OR button in condition builder is now easier to differentiate.

- Misalignment of the NOT button in condition builder.

- Bug that leaked Views when table is flushed in the workflow

- Error in URL included in emails

## 2.5.1 (2018-04-21)

### Added

- Documentation on how to open the URL in OnTask to track email reading when using SAML authentication (Apache configuration)

- Tables now remember their state (number of items shown, search item)

- Documentation now has the initial set of *scenarios* to showcase the differet functionality available in the platform. This section is unfinished.

### Changed

- Column delete now returns to previous screen (table or workflow detail)

- Email preview now uses the subject text provided in the form.

- Platform now prevents concurrent sessions from the same user. If a user tries
  to access a workflow that is being used by another session in another 
  browser, the platform rejects the access until the previous session is 
  terminated by logout, or (if the browser has been closed) it expires.
  
- Removed bootstrapped Admin interface and restored the original one.

### Fixed

- Changed the update of the action out text to use a POST request and prevent
  the System Error due to the length of the text (Issues 13 and 15)
  
- Bug preventing columns to be deleted from the table view.

- Bug limiting the length of the action text when using preview (Issue 18)

- Bug limiting the search in tables to only pure string columns (unable to
  search columns with booleans that are promoted to strings)
  
- Bug when merging/updating data sets with overlapping columns. The code
  was not considering them as existing columns. Major rewriting of the
  update/merge functionality.

- Bug detecting condition names with spaces in action out text

- Bug when enforcing new data types after merge/update operation

- Bug when flushing a workflow that did not restored the selected number of 
  rows in the action filters.
  
- Bug when evaluating the condition and filter expressions in the presence of 
  None or NULL values  (Issue 14)
  
- Bug when sending emails when preview fails (Issue 16)

- Bug failing to detect a non gzip file when given to Import (Issue 11)
  
## 2.5.0 (2018-02-18)

### Added

- Visualisations

  1) For each column in the table
  
  2) For each row in the table 
  
  3) For subsets of the matrix and certain types of visualisations (tentative)
  
  These visualizations are implemented using the open-source javascript 
  library plot.ly/javascript
  
### Changed

- Folded some of the operations into a pull/down menu to simplify interface

- Rebranded the import button in the workflows page to make sure it says 
  "Workflow" and users do not think it is the link to upload data (which is 
  the first step)
   
### Fixed 

- Bug when filtering columns and obtaining a row in the table

## 2.4.0 (2017-12-18)

### Added

- Take a set of already existing columns and combine them to create a new 
  one using the following operations:
  - sum (addition)
  - prod (product)
  - max (maximum value)
  - min (minimum value)
  - mean
  - median
  - mode
  - std (standard deviation)
  - all (boolean conjunction)
  - any (boolean disjunction)

- The table now can be viewed selecting a "View" which is a set of colums and 
  a formula to filter rows. A workflow can have an arbitrary number of views.
  They are available in the Table section and can be created, edited, deleted
  and cloned.  
  
- Documentation now available in [OnTask documentation in Github.io]
(https://abelardopardo.github.io/ontask_b)

### Changed

- Removed django-auth-ldap from requirements. Instructions mention the need to
  install it if needed.
  
- Simplified operation menus. Less options visible and more tucked under 
  dropdown buttons. 
 
- Improved rendering of the action in form for data input from the learners.

- Reimplemented attribute manipulation screen to make it similar in 
  functionality to the rest
  
## 2.3.0 (2017-12-30)

### Added

- Support for LDAP integration through django-auth-ldap

- Read CSV now allows to specify number of lines at the top and
  bottom of the file to skip.
  
- Read Excel files into Table

- Read SQL queries into Table giving the parameters to connect to a DB.

### Changed

- Fixed various glicthes when sending confirmation emails and HTML email
  formatting 
  
## 2.2.0 (2017-12-23)

### Changed

- Removed the restriction of using only column, attribute and condition names
  starting with a letter followed by a letter, digit or '_'. The only 
  restriction is that the names cannot contain the characters " and '.
   
## 2.1.1 (2017-12-19)

### Changed

- Fixed bug when creating API token and session expired.

- Fixed bug preventing excel CSV files to be uploaded.

## 2.1.0 (2017-12-13)

### Added

- Edit columns from the table display

- Columns now have an active from-to window with a datetime. If they are 
  inactive, they are ignored when running Actions In
  
- URL for actions in/out now have an additional date/time window.

- Columns in the workflow can now be cloned (duplicating values)

- New app to schedule execution of actions (not fully implemented yet)

### Changed

- Fixed bug showing wrong number of (filtered) entries in AJAX generated 
  tables.

- Refined the process to clone workflows, columns, actions, conditions.

- Fixed but on import/export of actions

- Workflows can no longer be exported without the data. It does not make 
  sense because the presence of the data frame defines the columns and those 
  columns are used in all the actions. A workflow without the data would be 
  reduced only to the text in the action out. 

## 2.0.0

### Added

- Included new functionality to allow easy data entry. Data entry can be done
  as "Action In" (as opposed to Action Out for sending information). With 
  this functionality, instructors can easily enter information by hand, or 
  even collect the information from the students.
  
- Clone functionality for workflows, actions and conditions. 

- Write the documentation for the new actions.

## 1.4.0

### Changed

- Removed the use of query strings in URLs. All parameters are now path of the
  path

### Added

- Support for LTI authentication (using the django-auth-lti package). More 
information in the installation instructions.

## 1.3.0

### Changed

- Matrix is out. Table is in. Thanks Marion

- Fixed bug when importing a workflow without data frame and requesting to
  upload it.

- Fixed bug when editing actions in a workflow without data. Conditions and 
  filters were incorrectly allowed to edit.

- Polished how columns in CSV file upload are managed (internally)  

### Added

- New export functionality lets you choose which elements to include (table and
  actions)
  
- Home text next to the icon (confussing otherwise)

- Test for import/export functionality

## 1.2.2

### Added

- Additional material in the tutorial (still unfinished)

### Changed

- Fixed bug preventing the edition of columns

- Fixed bug when rendering the export done page.

## 1.2.1

### Added

- Email tracking available. Creates an extra column in the table.

### Changed

- Cosmetic changes in the import screen and the email notification

- Changed the mass email send to occur only if the host has been specified

- Documentation now includes how to install static resources

- Logs now show the payload (the whole db access)

- API to manipulate matrices now offers two versions: JSON and Pandas Pickle.
  The first one is sensitive to NaN, whereas the second maintains the data 
  frame intact (encodes NaN and NaT). The latter is recommended whenever 
  possible.

### Fixed

- Bug not showing the status of the action URL.

## 1.2.0

### Changed

- User search for sharing is now case insensitive.

- Conditions in actions appear now in the order in which they have been 
  modified

- Action raw text is now shown with line wrapping

- Revamped serializers for API and import/export to preserve NaN in data frames.

- Locked workflow now shows the user (email) locking it.

- Column table in workflow detail is now redered with DataTables (paging,
  search capacity)
  
- Fixed search functionality in table view to search all fields (despite data
  type)
  
- First version implementing row views (manual data entry). Just CRUD. No
  more functionality (still outside import/export)
  
- Added testing rig

- Added skeleton for documentation!

### Fixed

- A few bugs in import/export to guarantee isomorphism of the two

## 1.1.2

### Changed

- Handling the data frames in the import/export process using pickle to
  make sure the structure survives the process. Going to JSON nukes data
  types and NaNs are not properly handled.
  
- Added some additional events in the logs

## 1.1.1

### Added

- Workflows are now shared among users (with some operations reserverd only
  for the owner)
  
### Changed

- Fixed bug to remember step 1 in csv upload. 

- Fixed bug to require authenticated access to the API only to instructors

## 1.1.0 

### Removed

- Support for SQLite3. Now using only postgresql

- Major overhaul of code to polish bugs in all packages.

## 1.0.2 2017-10-22

### Added

- Shared workflows now have restricted operations. Delete, flush, rename are
  only allowed to owners.
  
- Columns can now also be added from the table screen.

- Send email now checks for correctness of email addresses (basic check)
  
### Changed

- Fixed a bug in a redirect when finishing the attributes screen with a Save
  and close.

- Workflow model now stores all the information about columns in a single 
  JSON object rather than three of them individually. This is to include in 
  the future things like "category names" for the values in the column (and 
  simplify data entry for rows). This is a transparent change in the 
  underlying model.
  
- Major revamp of the column representation. It now has its own data model 
  (instead of being folded as JSON fields in the Workflow model). Major 
  rewrite of the column-handling functions/views to account for this change.
  
- Fixed several bugs in the merge procedure (column reordering, column 
  renaming in the data_frame, and combining renaming and selection of key 
  columns).
  
- Fixed the import/export in the presence of the new column model + tested 
  cases of full/partial export with full/partial import. Serializers are now 
  properly invoked in a recursive way.
  
- Code reorg to curb down on large files.

- Wrote the templates and views for the pages for 404, 403, 400 and 500.
   
## 1.0.1 2017-10-18

### Added

- The possibility to turn the URL for serving an action on/off
- The possibility to share workflows. The functionality relies on the sessions
   being stored in the database. It assigns a session key to each workflow that
   is remove once the user goes back to the main page or the session expires.
   Any access to a workflow is checked against the owner, the users that can
   access it (ManyToMany relation in workflow) and if the workflow has the 
   sesison_key of an active session.
    
- Filter name does not need to be restricted to have a "variable" name style.

## 1.0.0 2017-10-17

### Added

- This CHANGELOG file will include the developments included in OnTask
- Deployed the production instance with the basic functionality:
    - Workflow, action, condition and filter creation
    - HTML preview based on condition
    - Bulk email with notification email, tracking, and message preview
    - Import/export of workflows with/without data.
    - Update/Merge of CSV with automatic detection of data types and unique
      keys. Merge procedure allows user to select key, rename columns and
      choose the modality of merging.
    - API offering functionality to list, create, update and delete workflows,
      as well as updating and merging data frames.
    - Workflow operations to manage attributes, column names, key columns
    - Search and Data entry for individual rows
    - Column deletion
    - Fully operational admin subsite with permission control of all the
      objects, user and group manipulation, handling Token authentiation for 
      the API, and user profile.<|MERGE_RESOLUTION|>--- conflicted
+++ resolved
@@ -1,4 +1,3 @@
-<<<<<<< HEAD
 ## 
 
 ### Added 
@@ -23,13 +22,12 @@
 ### Fixed
 
 - Error when taking the conjunction between two queryset and not using distinct
-=======
+
 ## 4.3.5 (2019-05-06)
 
 ### Fixed
 
 - Incorrect column filter when editing (Issue #150)
->>>>>>> fecf3a2b
 
 ## 4.3.4 (2019-04-25)
 
